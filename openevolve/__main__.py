import json
import logging
import os
import pathlib
import pickle
import time
import cloudpickle

import click
from openai import OpenAI

from dotenv import load_dotenv
from typing import List
from openevolve.test_case import TestCase

import tempfile

from openevolve.custom_types import (
    HostAbsPath,
    HostRelPath,
    ContainerAbsPath,
    ContainerRelPath,
)
from openevolve import (
    code_manipulation,
    config,
    core,
    evaluator,
    programs_database,
    sandbox,
    sampler,
    extractor,
)

LOGLEVEL = os.environ.get("LOGLEVEL", "INFO").upper()
logging.basicConfig(level=LOGLEVEL)


@click.group()
@click.pass_context
def main(ctx):
    pass


@main.command()
@click.argument("project_root", type=click.Path(file_okay=False))
@click.argument("setup_file", type=click.Path(file_okay=True))
@click.argument("eval_file", type=click.Path(file_okay=True))
@click.argument("tests_file", type=click.Path(file_okay=True))
<<<<<<< HEAD
@click.option("--evolve_depth", default=-1, type=click.INT, help='How many levels to evolve the program')
@click.option('--model_name', default="gpt-3.5-turbo-instruct", help='LLM model')
@click.option('--output_path', default="./data/", type=click.Path(file_okay=False), help='path for logs and data')
@click.option('--load_backup', default=None, type=click.File("rb"), help='Use existing program database')
@click.option('--iterations', default=-1, type=click.INT, help='Max iterations per sampler')
@click.option('--samplers', default=15, type=click.INT, help='Samplers')
def run(project_root, setup_file, eval_file, tests_file, evolve_depth, model_name, output_path, load_backup, iterations, samplers):
  timestamp = str(int(time.time()))
  log_path: HostAbsPath = pathlib.Path(output_path) / timestamp
  if not log_path.exists():
    log_path.mkdir(parents=True)
    logging.info(f"Writing logs to {log_path}")
  
  project_root: HostAbsPath = pathlib.Path(project_root)
  setup_file: HostRelPath = pathlib.Path(setup_file)
  eval_file: HostRelPath = pathlib.Path(eval_file)  # relative to project_root
  tests_file: HostAbsPath = pathlib.Path(tests_file)
  
  assert(project_root.is_absolute())
  assert(not setup_file.is_absolute())
  assert(not eval_file.is_absolute())
  assert(tests_file.is_absolute())

  tests: List[TestCase] = cloudpickle.load(open(tests_file, "rb"))
  assert len(tests) > 0, "No tests found in the provided tests file."
  
  imps_path = tempfile.mkdtemp(suffix=f"_impementations_{timestamp}")
  logging.info(f"Using temporary directory for implementations: {imps_path}")

  eval_file = pathlib.Path(eval_file)
  
  ex:extractor.Extractor = extractor.Extractor(project_root, eval_file)
  
  initial_program, evolve_path, program_meta = ex.run(tests[0], evolve_depth)
  if evolve_path is None:
    raise ValueError("No initial program found. Make sure that the eval_file is correct and contains a valid program.")
  
  template = code_manipulation.structured_output_to_prog_meta(initial_program, program_meta)
  ex.add_decorators(program_meta)
  try:
    conf = config.Config(num_evaluators=1)
    database = programs_database.ProgramsDatabase(
      conf.programs_database, template, worskpace=project_root, identifier=timestamp)
    if load_backup:
      database.load(load_backup)

    sbox = sandbox.ContainerSandbox(workspace, eval_file, imps_path, setup_file=setup_file)
    evaluators = [evaluator.AsyncEvaluator(
      database,
      sbox,
      template,
      workspace,
      eval_file,
      imps_path,
      program_meta,
      inputs,
    ) for _ in range(conf.num_evaluators)]
    # We send the initial implementation to be analysed by one of the evaluators.
    evaluators[0].analyse(initial_program, island_id=None, implementation_id="-1")
    assert len(database._islands[0]._clusters) > 0, ("Initial analysis failed. Make sure that Sandbox works! "
                                                    "See e.g. the error files under sandbox data.")

    lm = sampler.vLLM(samples_per_prompt=2, url="https://generativelanguage.googleapis.com/v1beta/openai/", model="gemini-2.0-flash-lite", log_path=log_path)

    samplers = [sampler.Sampler(database, evaluators, lm, uid=i)
                for i in range(samplers)]

    core.run(samplers, database, iterations)
  finally:
    ex.remove_decorators(program_meta)

if __name__ == '__main__':
  main()
=======
@click.option(
    "--evolve_depth",
    default=-1,
    type=click.INT,
    help="How many levels to evolve the program",
)
@click.option("--model_name", default="gpt-3.5-turbo-instruct", help="LLM model")
@click.option(
    "--output_path",
    default="./data/",
    type=click.Path(file_okay=False),
    help="path for logs and data",
)
@click.option(
    "--load_backup",
    default=None,
    type=click.File("rb"),
    help="Use existing program database",
)
@click.option(
    "--iterations", default=-1, type=click.INT, help="Max iterations per sampler"
)
@click.option("--samplers", default=15, type=click.INT, help="Samplers")
def run(
    project_root,
    setup_file,
    eval_file,
    tests_file,
    evolve_depth,
    model_name,
    output_path,
    load_backup,
    iterations,
    samplers,
):
    timestamp = str(int(time.time()))
    log_path: HostAbsPath = pathlib.Path(output_path) / timestamp
    if not log_path.exists():
        log_path.mkdir(parents=True)
        logging.info(f"Writing logs to {log_path}")

    project_root: HostAbsPath = pathlib.Path(project_root)
    setup_file: HostRelPath = pathlib.Path(setup_file)
    eval_file: HostRelPath = pathlib.Path(eval_file)  # relative to project_root
    tests_file: HostAbsPath = pathlib.Path(tests_file)

    assert project_root.is_absolute()
    assert not setup_file.is_absolute()
    assert not eval_file.is_absolute()
    assert tests_file.is_absolute()

    tests: List[TestCase] = cloudpickle.load(open(tests_file, "rb"))
    assert len(tests) > 0, "No tests found in the provided tests file."

    imps_path = tempfile.mkdtemp(suffix=f"_impementations_{timestamp}")
    logging.info(f"Using temporary directory for implementations: {imps_path}")

    eval_file = pathlib.Path(eval_file)

    ex: extractor.Extractor = extractor.Extractor(project_root, eval_file)

    initial_program, path, program_meta = ex.run(tests[0], evolve_depth)
    if path is None:
        raise ValueError(
            "No initial program found. Make sure that the eval_file is correct and contains a valid program."
        )

    template = code_manipulation.structured_output_to_prog_meta(
        initial_program, program_meta
    )
    ex.add_decorators(program_meta)
    try:
        conf = config.Config(num_evaluators=1)
        database = programs_database.ProgramsDatabase(
            conf.programs_database, template, worskpace=workspace, identifier=timestamp
        )
        if load_backup:
            database.load(load_backup)

        sbox = sandbox.ContainerSandbox(
            workspace, eval_file, imps_path, setup_file=setup_file
        )
        evaluators = [
            evaluator.AsyncEvaluator(
                database,
                sbox,
                template,
                workspace,
                eval_file,
                imps_path,
                program_meta,
                inputs,
            )
            for _ in range(conf.num_evaluators)
        ]
        # We send the initial implementation to be analysed by one of the evaluators.
        evaluators[0].analyse(initial_program, island_id=None, implementation_id="-1")
        assert len(database._islands[0]._clusters) > 0, (
            "Initial analysis failed. Make sure that Sandbox works! "
            "See e.g. the error files under sandbox data."
        )

        lm = sampler.vLLM(
            samples_per_prompt=2,
            url="https://generativelanguage.googleapis.com/v1beta/openai/",
            model="gemini-2.0-flash-lite",
            log_path=log_path,
        )

        samplers = [
            sampler.Sampler(database, evaluators, lm, uid=i) for i in range(samplers)
        ]

        core.run(samplers, database, iterations)
    finally:
        ex.remove_decorators(program_meta)


if __name__ == "__main__":
    main()
>>>>>>> ee3012a7
<|MERGE_RESOLUTION|>--- conflicted
+++ resolved
@@ -47,81 +47,6 @@
 @click.argument("setup_file", type=click.Path(file_okay=True))
 @click.argument("eval_file", type=click.Path(file_okay=True))
 @click.argument("tests_file", type=click.Path(file_okay=True))
-<<<<<<< HEAD
-@click.option("--evolve_depth", default=-1, type=click.INT, help='How many levels to evolve the program')
-@click.option('--model_name', default="gpt-3.5-turbo-instruct", help='LLM model')
-@click.option('--output_path', default="./data/", type=click.Path(file_okay=False), help='path for logs and data')
-@click.option('--load_backup', default=None, type=click.File("rb"), help='Use existing program database')
-@click.option('--iterations', default=-1, type=click.INT, help='Max iterations per sampler')
-@click.option('--samplers', default=15, type=click.INT, help='Samplers')
-def run(project_root, setup_file, eval_file, tests_file, evolve_depth, model_name, output_path, load_backup, iterations, samplers):
-  timestamp = str(int(time.time()))
-  log_path: HostAbsPath = pathlib.Path(output_path) / timestamp
-  if not log_path.exists():
-    log_path.mkdir(parents=True)
-    logging.info(f"Writing logs to {log_path}")
-  
-  project_root: HostAbsPath = pathlib.Path(project_root)
-  setup_file: HostRelPath = pathlib.Path(setup_file)
-  eval_file: HostRelPath = pathlib.Path(eval_file)  # relative to project_root
-  tests_file: HostAbsPath = pathlib.Path(tests_file)
-  
-  assert(project_root.is_absolute())
-  assert(not setup_file.is_absolute())
-  assert(not eval_file.is_absolute())
-  assert(tests_file.is_absolute())
-
-  tests: List[TestCase] = cloudpickle.load(open(tests_file, "rb"))
-  assert len(tests) > 0, "No tests found in the provided tests file."
-  
-  imps_path = tempfile.mkdtemp(suffix=f"_impementations_{timestamp}")
-  logging.info(f"Using temporary directory for implementations: {imps_path}")
-
-  eval_file = pathlib.Path(eval_file)
-  
-  ex:extractor.Extractor = extractor.Extractor(project_root, eval_file)
-  
-  initial_program, evolve_path, program_meta = ex.run(tests[0], evolve_depth)
-  if evolve_path is None:
-    raise ValueError("No initial program found. Make sure that the eval_file is correct and contains a valid program.")
-  
-  template = code_manipulation.structured_output_to_prog_meta(initial_program, program_meta)
-  ex.add_decorators(program_meta)
-  try:
-    conf = config.Config(num_evaluators=1)
-    database = programs_database.ProgramsDatabase(
-      conf.programs_database, template, worskpace=project_root, identifier=timestamp)
-    if load_backup:
-      database.load(load_backup)
-
-    sbox = sandbox.ContainerSandbox(workspace, eval_file, imps_path, setup_file=setup_file)
-    evaluators = [evaluator.AsyncEvaluator(
-      database,
-      sbox,
-      template,
-      workspace,
-      eval_file,
-      imps_path,
-      program_meta,
-      inputs,
-    ) for _ in range(conf.num_evaluators)]
-    # We send the initial implementation to be analysed by one of the evaluators.
-    evaluators[0].analyse(initial_program, island_id=None, implementation_id="-1")
-    assert len(database._islands[0]._clusters) > 0, ("Initial analysis failed. Make sure that Sandbox works! "
-                                                    "See e.g. the error files under sandbox data.")
-
-    lm = sampler.vLLM(samples_per_prompt=2, url="https://generativelanguage.googleapis.com/v1beta/openai/", model="gemini-2.0-flash-lite", log_path=log_path)
-
-    samplers = [sampler.Sampler(database, evaluators, lm, uid=i)
-                for i in range(samplers)]
-
-    core.run(samplers, database, iterations)
-  finally:
-    ex.remove_decorators(program_meta)
-
-if __name__ == '__main__':
-  main()
-=======
 @click.option(
     "--evolve_depth",
     default=-1,
@@ -196,24 +121,24 @@
     try:
         conf = config.Config(num_evaluators=1)
         database = programs_database.ProgramsDatabase(
-            conf.programs_database, template, worskpace=workspace, identifier=timestamp
+            conf.programs_database, template, identifier=timestamp
         )
         if load_backup:
             database.load(load_backup)
 
         sbox = sandbox.ContainerSandbox(
-            workspace, eval_file, imps_path, setup_file=setup_file
+            project_root, imps_path, eval_file, setup_file=setup_file
         )
         evaluators = [
             evaluator.AsyncEvaluator(
                 database,
                 sbox,
                 template,
-                workspace,
+                project_root,
                 eval_file,
                 imps_path,
                 program_meta,
-                inputs,
+                tests,
             )
             for _ in range(conf.num_evaluators)
         ]
@@ -241,5 +166,4 @@
 
 
 if __name__ == "__main__":
-    main()
->>>>>>> ee3012a7
+    main()